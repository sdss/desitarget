#!/usr/bin/env python

"""
MPI equivalent of select_mock_targets
"""

#- Parse args first to enable --help on login nodes where MPI crashes
from __future__ import absolute_import, division, print_function
import argparse
import multiprocessing
nproc = multiprocessing.cpu_count() // 2

parser = argparse.ArgumentParser()
parser.add_argument('-c', '--config', default='input.yaml')
parser.add_argument('-O', '--output_dir', help='Path to write the outputs', type=str, default='./')
parser.add_argument('-s', '--seed', help='Seed for random number generation', type=int, default=None)
parser.add_argument('-n', '--nproc', type=int, help='number of concurrent processes to use [{}]'.format(nproc), default=nproc)
parser.add_argument('--nside', help='Divide the DESI footprint into this healpix resolution', type=int, default=64)
parser.add_argument('--tiles', help='Path to file with tiles to cover', type=str)
parser.add_argument('--npix', help='Number of healpix per process', type=int, default=1)
parser.add_argument('--healpixels', help='Integer list of healpix pixels (corresponding to nside) to process.', type=int, nargs='*', default=None)
parser.add_argument('-v','--verbose', action='store_true', help='Enable verbose output.')
parser.add_argument('--no-check-env', action='store_true', help="Don't check NERSC environment variables")
parser.add_argument('--sort-pixels', action='store_true', help="Sort pixels by galactic latitude")

args = parser.parse_args()

#- Then initialize MPI ASAP before proceeding with other imports
from mpi4py import MPI
comm = MPI.COMM_WORLD
rank = comm.Get_rank()
size = comm.Get_size()

import sys, os, time
import numpy as np

from astropy.table import Table
import desimodel.footprint
from desiutil.log import get_logger, DEBUG
from desitarget.mock.build import targets_truth
import desitarget.mock.io as mockio
from desispec.parallel import stdouterr_redirected

if args.verbose:
    log = get_logger(DEBUG)
else:
    log = get_logger()

if args.tiles is not None and args.healpixels is not None:
    if rank == 0:
        log.error('use --tiles or --healpixels but not both')
    sys.exit(1)

#- NERSC environment check
if 'NERSC_HOST' in os.environ and not args.no_check_env:
    ok = True
    if os.getenv('OMP_NUM_THREADS') not in ('1', '2'):
        ok = False
        if rank == 0:
            log.error('You likely want $OMP_NUM_THREADS=1 at NERSC')
    if os.getenv('MPICH_GNI_FORK_MODE') != 'FULLCOPY':
        ok = False
        if rank == 0:
            log.error('You likely want $MPICH_GNI_FORK_MODE=FULLCOPY at NERSC')
    if os.getenv('KMP_AFFINITY') != 'disabled':
        ok = False
        if rank == 0:
            log.error('You likely want $KMP_AFFINITY=disabled at NERSC')
    if not ok:
        if rank == 0:
            log.error('Either fix env or rerun with --no-check-env; exiting...')
        sys.exit(1)

#- Calculate which pixels cover these tiles and broadcast to all ranks
if rank == 0:
    if args.tiles is not None:
        if args.tiles.endswith('.ecsv'):
            tiles = Table.read(args.tiles, format='ascii.ecsv')
        else:
            tiles = Table.read(args.tiles)

        log.info('{} tiles'.format(len(tiles)))
        pixels = desimodel.footprint.tiles2pix(args.nside, tiles)
    else:
        pixels = np.array(args.healpixels)

    keep = list()
    for i, pixnum in enumerate(pixels):
        truthspecfile = mockio.findfile('truth', args.nside, pixnum,
                                        basedir=args.output_dir)
        if not os.path.exists(truthspecfile):
            keep.append(i)

    log.info('{}/{} pixels remaining to do'.format(len(keep), len(pixels)))
    pixels = pixels[keep]

    #- pre-create output directories
    for pixnum in pixels:
        outdir = os.path.dirname(mockio.findfile('blat', args.nside, pixnum,
                                                 basedir=args.output_dir))
        if not os.path.isdir(outdir):
            os.makedirs(outdir, exist_ok=True)  #- belt and suspenders

    #- Optionally sort pixels by -|galactic latitude| to do pixels with
    #- lowest star densities first.  When MPI size >> 1 this doesn't work
    #- as well because high ranks will still get low latitude pixels.
    if args.sort_pixels:
        log.info('Sorting pixels by galactic latitude (highest lat first)')
        import healpy as hp
        from astropy.coordinates import SkyCoord
        from astropy import units
        theta, phi = hp.pix2ang(args.nside, pixels, nest=True)
        ra, dec = np.degrees(phi), 90-np.degrees(theta)
        c = SkyCoord(ra*units.deg, dec*units.deg)
        l, b = c.galactic.l.value, c.galactic.b.value
        ii = np.argsort(-np.abs(b))
        pixels = pixels[ii]
else:
    pixels = None

comm.barrier()
pixels = comm.bcast(pixels, root=0)

#- Read config file and broadcast to all ranks
if rank == 0:
    import yaml
    with open(args.config, 'r') as pfile:
        params = yaml.load(pfile)
else:
    params = None

params = comm.bcast(params, root=0)

#- Generate a different random seed for each pixel
np.random.seed(args.seed)
randseeds = np.random.randint(2**31, size=len(pixels))

#- Split the pixels into groups for each rank
iedges = np.linspace(0, len(pixels), size+1, dtype=int)
rankpix = pixels[iedges[rank]:iedges[rank+1]]
rankseeds = randseeds[iedges[rank]:iedges[rank+1]]
log.info('rank {} processes {} pixels {}'.format(rank, iedges[rank+1]-iedges[rank], rankpix))
sys.stdout.flush()
comm.barrier()

if len(rankpix) > 0:
    #- Process one pixel at a time to avoid blowing out memory, but structure
    #- it in a way that we could expand to multiple pixels per call if/when
    #- we use less memory.
    n = args.npix
    for i in range(0, len(rankpix), n):
        logfile = mockio.findfile('build', args.nside, rankpix[i], ext='log', basedir=args.output_dir)
        log.info('Logging pixels {} to {}'.format(rankpix[i:i+n], logfile))
        t0 = time.time()
        try:
            with stdouterr_redirected(to=logfile):
                log.info('Calling targets_truth() with the following options')
                log.info('  output_dir {}'.format(args.output_dir))
                log.info('  seed       {}'.format(rankseeds[i]))
                log.info('  nside      {}'.format(args.nside))
                log.info('  nproc      {}'.format(args.nproc))
                log.info('  verbose    {}'.format(args.verbose))
                log.info('  healpixels {}'.format(rankpix[i:i+n]))
<<<<<<< HEAD
                targets_truth(params, output_dir=args.output_dir, seed=rankseeds[i],
                              nside=args.nside, nproc=args.nproc, verbose=args.verbose,
                              healpixels=rankpix[i:i+n])
=======
                targets_truth(params, args.output_dir, seed=rankseeds[i], nside=args.nside,
                            nproc=args.nproc, verbose=args.verbose,
                            healpixels=rankpix[i:i+n])
>>>>>>> 918d1d88

            runtime = (time.time()-t0) / 60
            log.info('Pixels {} took {:.1f} minutes'.format(rankpix[i:i+n], runtime))
        except Exception as err:
            runtime = (time.time()-t0) / 60
            log.error('Pixels {} failed after {:.1f} minutes'.format(rankpix[i:i+n], runtime))
            import traceback
            msg = traceback.format_exc()
            log.error(msg)
            sys.stdout.flush()
            sys.stderr.flush()
<|MERGE_RESOLUTION|>--- conflicted
+++ resolved
@@ -161,15 +161,9 @@
                 log.info('  nproc      {}'.format(args.nproc))
                 log.info('  verbose    {}'.format(args.verbose))
                 log.info('  healpixels {}'.format(rankpix[i:i+n]))
-<<<<<<< HEAD
-                targets_truth(params, output_dir=args.output_dir, seed=rankseeds[i],
-                              nside=args.nside, nproc=args.nproc, verbose=args.verbose,
-                              healpixels=rankpix[i:i+n])
-=======
                 targets_truth(params, args.output_dir, seed=rankseeds[i], nside=args.nside,
                             nproc=args.nproc, verbose=args.verbose,
                             healpixels=rankpix[i:i+n])
->>>>>>> 918d1d88
 
             runtime = (time.time()-t0) / 60
             log.info('Pixels {} took {:.1f} minutes'.format(rankpix[i:i+n], runtime))
