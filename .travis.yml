#
# IMPORTANT.  OS X support is so experimental that you have to specifically
# request to have it enabled, on a per-repository basis.  See
# http://docs.travis-ci.com/user/multi-os/#Manual-intervention-required
#
# This file will still work, without OS X enabled, it just won't run those
# tests.
#
# We set the language to c because python isn't supported on the MacOS X nodes
# on Travis. However, the language ends up being irrelevant anyway, since we
# install Python ourselves using conda.
# language: python
language: c

os:
    - linux
    # - osx

# Setting sudo to false opts in to Travis-CI container-based builds.
sudo: false

# The apt packages below are needed for sphinx builds, which can no longer
# be installed with sudo apt-get.
addons:
    apt:
        packages:
            - graphviz
            - texlive-latex-extra
            - dvipng
# python:
    # - 2.6
    # - 2.7
    # - 3.3
    # - 3.4
    # This is just for "egg_info".  All other builds are explicitly given in the matrix
env:
    global:
        # The following versions are the 'default' for tests, unless
        # overidden underneath. They are defined here in order to save having
        # to repeat them for all configurations.
        # - NUMPY_VERSION=1.10
        # - SCIPY_VERSION=0.17
        - ASTROPY_VERSION=1.2.1
<<<<<<< HEAD
        - DESIUTIL_VERSION=1.9.3
        - DESISPEC_VERSION=master
=======
        - DESIUTIL_VERSION=1.9.4
        - DESISPEC_VERSION=0.11.0
>>>>>>> d8d7d1ee
        - DESISIM_VERSION=master
        - DESIMODEL_VERSION=master
        - SPECLITE_VERSION=0.5
        - MAIN_CMD='python setup.py'
        # These packages will always be installed.
        - CONDA_DEPENDENCIES='pyyaml qt=4'
        # These packages will only be installed if we really need them.
        - CONDA_ALL_DEPENDENCIES='pyyaml scipy matplotlib h5py coverage==3.7.1 requests'
        # These packages will always be installed.
        - PIP_DEPENDENCIES=''
        # These packages will only be installed if we really need them.
        - PIP_ALL_DEPENDENCIES='fitsio coveralls speclite'
        # These pip packages need to be installed in a certain order, so we
        # do that separately from the astropy/ci-helpers scripts.
        - DESIHUB_PIP_DEPENDENCIES="desiutil=${DESIUTIL_VERSION} desispec=${DESISPEC_VERSION} desisim=${DESISIM_VERSION} desimodel=${DESIMODEL_VERSION}"
        # Debug the Travis install process.
        - DEBUG=False
    matrix:
        - PYTHON_VERSION=2.7 SETUP_CMD='egg_info'
        - PYTHON_VERSION=3.5 SETUP_CMD='egg_info'

matrix:
    # Don't wait for allowed failures.
    fast_finish: true

    # OS X support is still experimental, so don't penalize failuures.
    allow_failures:
        - os: osx

    include:

        # Check for sphinx doc build warnings - we do this first because it
        # runs for a long time
        - os: linux
          env: PYTHON_VERSION=3.5 SETUP_CMD='build_sphinx --warning-is-error'
               CONDA_DEPENDENCIES=$CONDA_ALL_DEPENDENCIES
               PIP_DEPENDENCIES=$PIP_ALL_DEPENDENCIES

        # Do a bdist_egg compile.  This will catch things like syntax errors
        # without needing to do a full python setup.py test
        - os: linux
          env: PYTHON_VERSION=3.5 SETUP_CMD='bdist_egg'

        # Try several python versions with the latest numpy
        - os: linux
          env: PYTHON_VERSION=3.5 SETUP_CMD='test --coverage'
               CONDA_DEPENDENCIES=$CONDA_ALL_DEPENDENCIES
               PIP_DEPENDENCIES=$PIP_ALL_DEPENDENCIES

        - os: linux
          env: PYTHON_VERSION=2.7 SETUP_CMD='test'
               CONDA_DEPENDENCIES=$CONDA_ALL_DEPENDENCIES
               PIP_DEPENDENCIES=$PIP_ALL_DEPENDENCIES

        # - os: osx
        #   env: PYTHON_VERSION=2.7 SETUP_CMD='test'
        # - python: 3.3
        #   env: SETUP_CMD='test --open-files'
        # - python: 3.4
        #   env: SETUP_CMD='test --open-files'

        # Now try do scipy on 2.7 and an appropriate 3.x build (with latest numpy)
        # We also note the code coverage on Python 2.7.
        # - python: 2.7
        #   env: SETUP_CMD='test --coverage'  OPTIONAL_DEPS=true LC_CTYPE=C.ascii LC_ALL=C.ascii
        # - python: 3.4
        #   env: SETUP_CMD='test'  OPTIONAL_DEPS=true LC_CTYPE=C.ascii LC_ALL=C.ascii

        # Try older numpy versions
        # - python: 2.7
        #   env: NUMPY_VERSION=1.8 SETUP_CMD='test'
        # - python: 2.7
        #   env: NUMPY_VERSION=1.7 SETUP_CMD='test'
        # - python: 2.7
        #   env: NUMPY_VERSION=1.6 SETUP_CMD='test'

        # Do a PEP8 test
        # - python: 2.7
        #   env: MAIN_CMD='pep8 astropy --count' SETUP_CMD=''

install:
    - git clone git://github.com/astropy/ci-helpers.git
    - source ci-helpers/travis/setup_conda_$TRAVIS_OS_NAME.sh
    # egg_info causes the astropy/ci-helpers script to exit before the pip
    # packages are installed, thus desiutil is not installed in that script.
    - for p in $DESIHUB_PIP_DEPENDENCIES; do r=$(echo $p | cut -d= -f1); v=$(echo $p | cut -d= -f2); pip install git+https://github.com/desihub/${r}.git@${v}#egg=${r}; done

script:
    - $MAIN_CMD $SETUP_CMD

after_success:
    - if [[ $SETUP_CMD == 'test --coverage' ]]; then coveralls; fi<|MERGE_RESOLUTION|>--- conflicted
+++ resolved
@@ -41,13 +41,8 @@
         # - NUMPY_VERSION=1.10
         # - SCIPY_VERSION=0.17
         - ASTROPY_VERSION=1.2.1
-<<<<<<< HEAD
-        - DESIUTIL_VERSION=1.9.3
-        - DESISPEC_VERSION=master
-=======
         - DESIUTIL_VERSION=1.9.4
         - DESISPEC_VERSION=0.11.0
->>>>>>> d8d7d1ee
         - DESISIM_VERSION=master
         - DESIMODEL_VERSION=master
         - SPECLITE_VERSION=0.5
